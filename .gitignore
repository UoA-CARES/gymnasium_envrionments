__pycache__/
venv/
# Default ignored files
/shelf/
/workspace.xml
# Editor-based HTTP Client requests
/httpRequests/
# Datasource local storage ignored files
/dataSources/
/dataSources.local.xml
build/
cares_reinforcement_learning.egg-info/
dist/
.idea/
.DS_Store
rl_logs/
<<<<<<< HEAD
.vscode/
=======

configs
>>>>>>> 70f3a687
<|MERGE_RESOLUTION|>--- conflicted
+++ resolved
@@ -14,9 +14,4 @@
 .idea/
 .DS_Store
 rl_logs/
-<<<<<<< HEAD
 .vscode/
-=======
-
-configs
->>>>>>> 70f3a687
