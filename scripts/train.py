--- conflicted
+++ resolved
@@ -104,23 +104,9 @@
                 f"Unkown agent for default algorithms {alg_config.algorithm}"
             )
 
-<<<<<<< HEAD
-        # memory_kwargs = {}
-        # memory_kwargs["observation_size"] = env.observation_space
-        # memory_kwargs["action_num"] = env.action_num
-
-        memory = memory_factory.create_memory(
-            alg_config.memory,
-            training_config.buffer_size,
-            None,
-        )
-
-        logging.info(f"Memory: {alg_config.memory}")
-=======
         # TODO need to make a memory configuration for prioritised methods
         memory_kwargs = {}
         memory = memory_factory.create_memory(alg_config.buffer_size, **memory_kwargs)
->>>>>>> 8447648b
 
         # create the record class - standardised results tracking
         log_dir = f"{seed}"
