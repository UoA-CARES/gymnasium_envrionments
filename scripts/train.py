--- conflicted
+++ resolved
@@ -64,11 +64,7 @@
 
         # TODO manage arguements for future memory types
         memory = memory_factory.create_memory(
-<<<<<<< HEAD
-            alg_config.memory, buffer_size=int(1e6), args=[]
-=======
             alg_config.memory, training_config.buffer_size, args=[]
->>>>>>> 2e73b12b
         )
         logging.info(f"Memory: {alg_config.memory}")
 
