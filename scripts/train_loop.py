--- conflicted
+++ resolved
@@ -14,11 +14,7 @@
     ActionContext,
     TrainingContext,
 )
-<<<<<<< HEAD
 from environments.base_environment import BaseEnvironment
-=======
-from environments.gym_environment import GymEnvironment
->>>>>>> 3b321399
 from environments.multimodal_wrapper import MultiModalWrapper
 from util.log_in_place import InPlaceLogger
 from util.overlay import overlay_info
@@ -272,11 +268,7 @@
             # algorithm range [-1, 1])
             available_actions = env.get_available_actions()
             action_context = ActionContext(
-<<<<<<< HEAD
-                state=state, evaluation=True, available_actions=available_actions
-=======
                 state=state, evaluation=False, available_actions=available_actions
->>>>>>> 3b321399
             )
             normalised_action = agent.select_action_from_policy(action_context)
 
