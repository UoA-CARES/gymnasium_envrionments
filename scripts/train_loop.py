--- conflicted
+++ resolved
@@ -126,11 +126,7 @@
                 else normalised_action
             )
 
-<<<<<<< HEAD
-            state, reward, done, truncated, step_info = env.step(denormalised_action)
-=======
             state, reward, done, truncated, env_info = env.step(denormalised_action)
->>>>>>> d74ff759
             episode_reward += reward
 
             # For Bias Calculation
@@ -242,11 +238,7 @@
                     normalised_action, env.max_action_value, env.min_action_value
                 )
 
-<<<<<<< HEAD
-        next_state, reward_extrinsic, done, truncated, step_info = env.step(
-=======
         next_state, reward_extrinsic, done, truncated, env_info = env.step(
->>>>>>> d74ff759
             denormalised_action
         )
 
