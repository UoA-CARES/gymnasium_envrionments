from typing import Dict, List

from envrionments.pyboy.pokemon import pokemon_constants as pkc
from envrionments.pyboy.pyboy_environment import PyboyEnvironment
from pyboy import WindowEvent
from util.configurations import GymEnvironmentConfig
import numpy as np

class PokemonEnvironment(PyboyEnvironment):
    def __init__(self, config: GymEnvironmentConfig) -> None:
        self.seen_locations = set()
        super().__init__(config, "PokemonRed.gb", "has_pokedex.state")
        self.stuck_count = 0

        self.valid_actions: List[WindowEvent] = [
            WindowEvent.PRESS_ARROW_DOWN,
            WindowEvent.PRESS_ARROW_LEFT,
            WindowEvent.PRESS_ARROW_RIGHT,
            WindowEvent.PRESS_ARROW_UP,
            WindowEvent.PRESS_BUTTON_A,
            WindowEvent.PRESS_BUTTON_B,
        ]

        self.release_button: List[WindowEvent] = [
            WindowEvent.RELEASE_ARROW_DOWN,
            WindowEvent.RELEASE_ARROW_LEFT,
            WindowEvent.RELEASE_ARROW_RIGHT,
            WindowEvent.RELEASE_ARROW_UP,
            WindowEvent.RELEASE_BUTTON_A,
<<<<<<< HEAD
            WindowEvent.RELEASE_BUTTON_B,
=======
            # WindowEvent.RELEASE_BUTTON_B,
>>>>>>> 888ac9ca
        ]

    def _stats_to_state(self, game_stats: Dict[str, any]) -> List[any]:
            state: List[any] = []
            return state

        # state = [
        #     game_stats["location"]["x"],
        #     game_stats["location"]["y"],
        #     game_stats["location"]["map_id"],
        #     game_stats["party_size"],
        #     *game_stats["ids"],
        #     *game_stats["levels"],
        #     *game_stats["type_id"],
        #     *game_stats["xp"],
        #     *game_stats["status"],
        #     game_stats["badges"],
        #     game_stats["caught_pokemon"],
        #     game_stats["seen_pokemon"],
        #     game_stats["money"],
        #     *game_stats["hp"]["current"],
        #     *game_stats["hp"]["max"],
        #     *game_stats["events"],
        # ]
        # return np.array(state, dtype=np.float32)


    def _generate_game_stats(self) -> Dict[str, int]:
        return {
            "location": self._get_location(),
            "party_size": self._get_party_size(),
            "ids": self._read_party_id(),
            "pokemon": [pkc.get_pokemon(id) for id in self._read_party_id()],
            "levels": self._read_party_level(),
            "type_id": self._read_party_type(),
            "type": [pkc.get_type(id) for id in self._read_party_type()],
            "hp": self._read_party_hp(),
            "xp": self._read_party_xp(),
            "status": self._read_party_status(),
            "badges": self._get_badge_count(),
            "caught_pokemon": self._read_caught_pokemon_count(),
            "seen_pokemon": self._read_seen_pokemon_count(),
            "money": self._read_money(),
            "events": self._read_events(),
        }

    def _reward_stats_to_reward(self, reward_stats: Dict[str, any]) -> int:
        reward_total = 0
        for _, reward in reward_stats.items():
            reward_total += reward
        return reward_total

    def _calculate_reward_stats(self, new_state: Dict[str, any]) -> Dict[str, int]:
        return {
            "caught_reward": self._caught_reward(new_state),
            "seen_reward": self._seen_reward(new_state),
            "health_reward": self._health_reward(new_state),
            "xp_reward": self._xp_reward(new_state),
            "levels_reward": self._levels_reward(new_state),
            "badges_reward": self._badges_reward(new_state),
            "money_reward": self._money_reward(new_state),
            "event_reward": self._event_reward(new_state),
            "stuck_reward": self._stuck_reward(new_state),
            "location_reward": self._location_reward(new_state),
            # "distance_reward": self._distance_travelled_reward(new_state),
            "grass_reward": self._grass_reward(new_state),
            "outside_reward": self._outside_reward(new_state),
        }

    def _caught_reward(self, new_state: Dict[str, any]) -> int:
        return new_state["caught_pokemon"] - self.prior_game_stats["caught_pokemon"]

    def _seen_reward(self, new_state: Dict[str, any]) -> int:
        return new_state["seen_pokemon"] - self.prior_game_stats["seen_pokemon"]

    def _health_reward(self, new_state: Dict[str, any]) -> int:
        return sum(new_state["hp"]["current"]) - sum(
            self.prior_game_stats["hp"]["current"]
        )

    def _xp_reward(self, new_state: Dict[str, any]) -> int:
        return sum(new_state["xp"]) - sum(self.prior_game_stats["xp"])

    def _levels_reward(self, new_state: Dict[str, any]) -> int:
        return sum(new_state["levels"]) - sum(self.prior_game_stats["levels"])

    def _badges_reward(self, new_state: Dict[str, any]) -> int:
        return new_state["badges"] - self.prior_game_stats["badges"]

    def _money_reward(self, new_state: Dict[str, any]) -> int:
        return new_state["money"] - self.prior_game_stats["money"]

    def _event_reward(self, new_state: Dict[str, any]) -> int:
        return sum(new_state["events"]) - sum(self.prior_game_stats["events"])
    
    def _stuck_reward(self, new_state: Dict[str, any]) -> int:
        if new_state["location"] == self.prior_game_stats["location"]:
            return -5
        return 0
        #     self.stuck_count += 1
        #     return -min(5, self.stuck_count)  # Gradually increasing penalty
        # else:
        #     self.stuck_count = 0
        #     return 0
        
    def _inside_building(self, state: Dict[str, any]) -> bool:
        tileset_type = self._read_m(0xFFD7)  # Read the tileset type from memory
        return tileset_type == 0  # 0 indicates indoors

    def _building_exit_reward(self, new_state: Dict[str, any]) -> int:
        if self._inside_building(self.prior_game_stats) and not self._inside_building(new_state):
            return 50  # Provide a large reward for exiting a building
        return 0

        
    def _location_reward(self, new_state: Dict[str, any]) -> int:
        if new_state["location"]["map_id"] not in self.seen_locations:
            self.seen_locations.add(new_state["location"]["map_id"])
            return 10  # Increased reward for new locations
        return 0
    
    # new reward function
    def _distance_travelled_reward(self, new_state: Dict[str, any]) -> int:
        old_x, old_y = self.prior_game_stats["location"]["x"], self.prior_game_stats["location"]["y"]
        new_x, new_y = new_state["location"]["x"], new_state["location"]["y"]
        distance = abs(new_x - old_x) + abs(new_y - old_y)
        return distance * 3 # Reward based on the distance traveled
    
    def _outside_reward(self, game_stats: Dict[str, any]) -> int:
        tileset_type = self._read_m(0xFFD7)  # Read the tileset type
        if tileset_type == 2:  # Value 2 indicates outside with flower animation
            return 2  # Provide a positive reward for being outside
        elif tileset_type == 0:  # Indoors
            return -1  # Penalize slightly for being indoors to encourage going outside
        else:
            return 0  # No reward or penalty for other cases (e.g., caves)


    def _check_if_done(self, game_stats: Dict[str, any]) -> bool:
        # Setting done to true if agent beats first gym (temporary)
        return self.prior_game_stats["badges"] > 0
    
    def _get_location(self) -> Dict[str, any]:
        x_pos = self._read_m(0xD362)
        y_pos = self._read_m(0xD361)
        map_n = self._read_m(0xD35E)

        return {
            "x": x_pos,
            "y": y_pos,
            "map_id": map_n,
            "map": pkc.get_map_location(map_n),
        }

    def _get_party_size(self) -> int:
        return self._read_m(0xD163)

    def _get_badge_count(self) -> int:
        return self._bit_count(self._read_m(0xD356))
    
    def _is_grass_tile(self) -> bool:
        grass_tile_index = self._read_m(0xD535)
        player_sprite_status = self._read_m(0xC207)  # Assuming player is sprite 0
        return player_sprite_status == 0x80
    
    # in grass reward function that returns reward
    def _grass_reward(self, new_state: Dict[str, any]) -> int:
        if self._is_grass_tile():
            return 19
        return 0
    
    def _read_party_id(self) -> List[int]:
        # https://github.com/pret/pokered/blob/91dc3c9f9c8fd529bb6e8307b58b96efa0bec67e/constants/pokemon_constants.asm
        return [
            self._read_m(addr)
            for addr in [0xD164, 0xD165, 0xD166, 0xD167, 0xD168, 0xD169]
        ]

    def _read_party_type(self) -> List[int]:
        # https://github.com/pret/pokered/blob/91dc3c9f9c8fd529bb6e8307b58b96efa0bec67e/constants/type_constants.asm
        return [
            self._read_m(addr)
            for addr in [
                0xD170,
                0xD171,
                0xD19C,
                0xD19D,
                0xD1C8,
                0xD1C9,
                0xD1F4,
                0xD1F5,
                0xD220,
                0xD221,
                0xD24C,
                0xD24D,
            ]
        ]

    def _read_party_level(self) -> List[int]:
        return [
            self._read_m(addr)
            for addr in [0xD18C, 0xD1B8, 0xD1E4, 0xD210, 0xD23C, 0xD268]
        ]

    def _read_party_status(self) -> List[int]:
        # https://github.com/pret/pokered/blob/91dc3c9f9c8fd529bb6e8307b58b96efa0bec67e/constants/status_constants.asm
        return [
            self._read_m(addr)
            for addr in [0xD16F, 0xD19B, 0xD1C7, 0xD1F3, 0xD21F, 0xD24B]
        ]

    def _read_party_hp(self) -> Dict[str, List[int]]:
        hp = [
            self._read_hp(addr)
            for addr in [0xD16C, 0xD198, 0xD1C4, 0xD1F0, 0xD21C, 0xD248]
        ]
        max_hp = [
            self._read_hp(addr)
            for addr in [0xD18D, 0xD1B9, 0xD1E5, 0xD211, 0xD23D, 0xD269]
        ]
        return {"current": hp, "max": max_hp}

    def _read_party_xp(self) -> List[List[int]]:
        return [
            self._read_triple(addr)
            for addr in [0xD179, 0xD1A5, 0xD1D1, 0xD1FD, 0xD229, 0xD255]
        ]

    def _read_hp(self, start: int) -> int:
        return 256 * self._read_m(start) + self._read_m(start + 1)

    def _read_caught_pokemon_count(self) -> int:
        return sum(
            list(self._bit_count(self._read_m(i)) for i in range(0xD2F7, 0xD30A))
        )

    def _read_seen_pokemon_count(self) -> int:
        return sum(
            list(self._bit_count(self._read_m(i)) for i in range(0xD30A, 0xD31D))
        )

    def _read_money(self) -> int:
        return (
            100 * 100 * self._read_bcd(self._read_m(0xD347))
            + 100 * self._read_bcd(self._read_m(0xD348))
            + self._read_bcd(self._read_m(0xD349))
        )

    def _read_events(self) -> List[int]:
        event_flags_start = 0xD747
        event_flags_end = 0xD886
        # museum_ticket = (0xD754, 0)
        # base_event_flags = 13
        return [
            self._bit_count(self._read_m(i))
            for i in range(event_flags_start, event_flags_end)
        ]

    def _get_screen_background_tilemap(self):
        ### SIMILAR TO CURRENT pyboy.game_wrapper()._game_area_np(), BUT ONLY FOR BACKGROUND TILEMAP, SO NPC ARE SKIPPED
        bsm = self.pyboy.botsupport_manager()
        ((scx, scy), (wx, wy)) = bsm.screen().tilemap_position()
        tilemap = np.array(bsm.tilemap_background()[:, :])
        return np.roll(np.roll(tilemap, -scy // 8, axis=0), -scx // 8, axis=1)[:18, :20]

    def _get_screen_walkable_matrix(self):
        walkable_tiles_indexes = []
        collision_ptr = self.pyboy.get_memory_value(0xD530) + (self.pyboy.get_memory_value(0xD531) << 8)
        tileset_type = self.pyboy.get_memory_value(0xFFD7)
        if tileset_type > 0:
            grass_tile_index = self.pyboy.get_memory_value(0xD535)
            if grass_tile_index != 0xFF:
                walkable_tiles_indexes.append(grass_tile_index + 0x100)
        for i in range(0x180):
            tile_index = self.pyboy.get_memory_value(collision_ptr + i)
            if tile_index == 0xFF:
                break
            else:
                walkable_tiles_indexes.append(tile_index + 0x100)
        screen_tiles = self._get_screen_background_tilemap()
        bottom_left_screen_tiles = screen_tiles[1:1 + screen_tiles.shape[0]:2, ::2]
        walkable_matrix = np.isin(bottom_left_screen_tiles, walkable_tiles_indexes).astype(np.uint8)
        return walkable_matrix

    def game_area_collision(self):
        shape = (20, 18)
        game_area_section=(0, 0) + shape
        width = game_area_section[2]
        height = game_area_section[3]

        game_area = np.ndarray(shape=(height, width), dtype=np.uint32)
        _collision = self._get_screen_walkable_matrix()
        for i in range(height // 2):
            for j in range(width // 2):
                game_area[i * 2][j * 2:j*2 + 2] = _collision[i][j]
                game_area[i*2 + 1][j * 2:j*2 + 2] = _collision[i][j]
        return game_area<|MERGE_RESOLUTION|>--- conflicted
+++ resolved
@@ -27,11 +27,8 @@
             WindowEvent.RELEASE_ARROW_RIGHT,
             WindowEvent.RELEASE_ARROW_UP,
             WindowEvent.RELEASE_BUTTON_A,
-<<<<<<< HEAD
             WindowEvent.RELEASE_BUTTON_B,
-=======
-            # WindowEvent.RELEASE_BUTTON_B,
->>>>>>> 888ac9ca
+
         ]
 
     def _stats_to_state(self, game_stats: Dict[str, any]) -> List[any]:
