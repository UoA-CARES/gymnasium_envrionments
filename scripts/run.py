"""
This script is used to train reinforcement learning agents in DMCS/OpenAI/pyboy.
The main function parses command-line arguments, creates the environment, network,
and memory instances, and then trains the agent using the specified algorithm.
"""

import logging
import os
import sys
from pathlib import Path

import train_loop as tl
import yaml
from cares_reinforcement_learning.algorithm.algorithm import Algorithm
from cares_reinforcement_learning.memory.memory_factory import MemoryFactory
from cares_reinforcement_learning.util import helpers as hlp
from cares_reinforcement_learning.util.configurations import (
    AlgorithmConfig,
    TrainingConfig,
)
from cares_reinforcement_learning.util.network_factory import NetworkFactory
from cares_reinforcement_learning.util.record import Record
from environments.environment_factory import EnvironmentFactory
from environments.gym_environment import GymEnvironment
from environments.image_wrapper import ImageWrapper
from natsort import natsorted
from util.configurations import GymEnvironmentConfig
<<<<<<< HEAD
from rl_corrective_gym.gym_env_setup.space_env_config import (
    SpaceEnvironmentConfig,
)
=======
from util.rl_parser import RLParser, RunConfig
>>>>>>> f64e9c29

logging.basicConfig(level=logging.INFO)


def run_evaluation_loop(
    number_eval_episodes: int,
    alg_config: AlgorithmConfig,
    env: GymEnvironment | ImageWrapper,
    agent: Algorithm,
    record: Record,
    folders: list[Path],
):
    for folder in folders:
        agent.load_models(folder, f"{alg_config.algorithm}")
        # ewww this is bad - fix this at some point
        try:
            total_steps = int(folder.name.split("_")[-1]) - 1
        except ValueError:
            total_steps = 0

        if agent.policy_type == "policy":
            tl.evaluate_agent(
                env,
                agent,
                number_eval_episodes,
                record=record,
                total_steps=total_steps,
                normalisation=True,
                # display=env_config.display,
            )
        elif agent.policy_type == "usd":
            tl.evaluate_usd(
                env,
                agent,
                record=record,
                total_steps=total_steps,
                normalisation=True,
                # display=env_config.display,
            )
        elif agent.policy_type == "discrete_policy":
            tl.evaluate_agent(
                env,
                agent,
                number_eval_episodes,
                record=record,
                total_steps=total_steps,
                normalisation=False,
                # display=env_config.display,
            )
        elif agent.policy_type == "value":
            tl.evaluate_agent(
                env,
                agent,
                number_eval_episodes,
                record=record,
                total_steps=total_steps,
                normalisation=False,
                # display=env_config.display,
            )
        else:
            raise ValueError(f"Agent type is unknown: {agent.policy_type}")


def test(
    data_path: str,
    number_eval_episodes: int,
    alg_config: AlgorithmConfig,
    env: GymEnvironment | ImageWrapper,
    agent: Algorithm,
    record: Record,
):
    # Model Path is the seeds directory - remove files
    algorithm_directory = Path(f"{data_path}/")
    algorithm_data = list(algorithm_directory.glob("*"))

    seed_folders = [entry for entry in algorithm_data if os.path.isdir(entry)]

    seed_folders = natsorted(seed_folders)

    for folder in seed_folders:
        model_path = Path(f"{folder}/models/final")
        run_evaluation_loop(
            number_eval_episodes, alg_config, env, agent, record, [model_path]
        )


def evaluate(
    data_path: str,
    number_eval_episodes: int,
    seed: int,
    alg_config,
    env: GymEnvironment | ImageWrapper,
    agent: Algorithm,
    record: Record,
):

    model_path = Path(f"{data_path}/{seed}/models/")
    folders = list(model_path.glob("*"))

    # sort folders and remove the final and best model folders
    # folders = natsorted(folders)[:-2]

    run_evaluation_loop(
        number_eval_episodes,
        alg_config,
        env,
        agent,
        record,
        folders,
    )


def train(
    env_config,
    training_config,
    alg_config,
    env,
    env_eval,
    agent: Algorithm,
    memory,
    record,
):
    if agent.policy_type == "policy" or agent.policy_type == "usd":
        tl.train_agent(
            env,
            env_eval,
            agent,
            memory,
            record,
            training_config,
            alg_config,
            display=env_config.display,
            apply_action_normalisation=True,
        )
    elif agent.policy_type == "discrete_policy" or agent.policy_type == "value":
        tl.train_agent(
            env,
            env_eval,
            agent,
            memory,
            record,
            training_config,
            alg_config,
            display=env_config.display,
            apply_action_normalisation=False,
        )
    else:
        raise ValueError(f"Agent type is unknown: {agent.policy_type}")


def main():
    """
    The main function that orchestrates the training process.
    """
<<<<<<< HEAD
    parser = RLParser(SpaceEnvironmentConfig)
=======
    parser = RLParser()
>>>>>>> f64e9c29

    configurations = parser.parse_args()
    # run config defined in command line
    run_config: RunConfig = configurations["run_config"]  # type: ignore
    env_config: GymEnvironmentConfig = configurations["env_config"]  # type: ignore
    training_config: TrainingConfig = configurations["train_config"]  # type: ignore
    alg_config: AlgorithmConfig = configurations["alg_config"]  # type: ignore

    env_factory = EnvironmentFactory()
    network_factory = NetworkFactory()
    memory_factory = MemoryFactory()

    logging.info(
        "\n---------------------------------------------------\n"
        "RUN CONFIG\n"
        "---------------------------------------------------"
    )

    logging.info(f"\n{yaml.dump(run_config.dict(), default_flow_style=False)}")

    logging.info(
        "\n---------------------------------------------------\n"
        "ENVIRONMENT CONFIG\n"
        "---------------------------------------------------"
    )

    logging.info(f"\n{yaml.dump(env_config.dict(), default_flow_style=False)}")

    logging.info(
        "\n---------------------------------------------------\n"
        "ALGORITHM CONFIG\n"
        "---------------------------------------------------"
    )

    logging.info(f"\n{yaml.dump(alg_config.dict(), default_flow_style=False)}")

    logging.info(
        "\n---------------------------------------------------\n"
        "TRAINING CONFIG\n"
        "---------------------------------------------------"
    )

    logging.info(f"\n{yaml.dump(training_config.dict(), default_flow_style=False)}")

    device = hlp.get_device()
    logging.info(f"Device: {device}")

    # run_name = input(
    #     "Double check your experiment configurations :) Press ENTER to continue. (Optional - Enter a name for this run)\n"
    # )

    # if device.type == "cpu":
    #     no_gpu_answer = input(
    #         "Device being set as CPU - No cuda or mps detected. Do you still want to continue? Note: Training will be slower on cpu only. [y/n]"
    #     )

    #     if no_gpu_answer not in ["y", "Y"]:
    #         logging.info(
    #             "Terminating Experiment - check CUDA or mps is installed correctly."
    #         )
    #         sys.exit()

    logging.info(f"Command: {run_config.command}")

    logging.info(f"Data Path: {run_config.data_path}")

    base_log_dir = Record.create_base_directory(
        domain=env_config.domain,
        task=env_config.task,
        gym=env_config.gym,
        algorithm=alg_config.algorithm,
    )

    logging.info(f"Base Log Directory: {base_log_dir}")

    record = Record(
        base_directory=f"{base_log_dir}",
        algorithm=alg_config.algorithm,
        task=env_config.task,
        agent=None,
        record_video=training_config.record_eval_video,
    )

    record.save_configurations(configurations)

    # rely on seeds in training config
    seeds = run_config.seeds if run_config.command == "test" else training_config.seeds

    # Split the evaluation and training loop setup
    for iteration, seed in enumerate(seeds):
        logging.info(f"Iteration {iteration+1}/{len(seeds)} with Seed: {seed}")

        # Create the Environment
        # This line should be here for seed consistency issues
        logging.info(f"Loading Environment: {env_config.gym}")
        env, env_eval = env_factory.create_environment(
            env_config, alg_config.image_observation
        )

        # Set the seed for everything
        hlp.set_seed(seed)
        env.set_seed(seed)
        env_eval.set_seed(seed)

        # Create the algorithm
        logging.info(f"Algorithm: {alg_config.algorithm}")
        agent = network_factory.create_network(
            env.observation_space_shape, env.action_num, alg_config
        )

        # legacy handler for other gyms - expcetion should in factory
        if agent is None:
            raise ValueError(
                f"Unknown agent for default algorithms {alg_config.algorithm}"
            )

        # create the record class - standardised results tracking
        record.set_agent(agent)
        record.set_sub_directory(f"{seed}")

        if run_config.command == "train":
            # Train the policy or value based approach

            # Create the memory - only required for training
            memory = memory_factory.create_memory(alg_config)

            train(
                env_config,
                training_config,
                alg_config,
                env,
                env_eval,
                agent,
                memory,
                record,
            )
        elif run_config.command == "evaluate":
            # Evaluate the policy or value based approach
            evaluate(
                run_config.data_path,
                training_config.number_eval_episodes,
                seed,
                alg_config,
                env_eval,
                agent,
                record,
            )
        elif run_config.command == "test":
            test(
                run_config.data_path,
                run_config.episodes,
                alg_config,
                env_eval,
                agent,
                record,
            )

        record.save()


if __name__ == "__main__":
    main()<|MERGE_RESOLUTION|>--- conflicted
+++ resolved
@@ -25,13 +25,7 @@
 from environments.image_wrapper import ImageWrapper
 from natsort import natsorted
 from util.configurations import GymEnvironmentConfig
-<<<<<<< HEAD
-from rl_corrective_gym.gym_env_setup.space_env_config import (
-    SpaceEnvironmentConfig,
-)
-=======
 from util.rl_parser import RLParser, RunConfig
->>>>>>> f64e9c29
 
 logging.basicConfig(level=logging.INFO)
 
@@ -186,11 +180,7 @@
     """
     The main function that orchestrates the training process.
     """
-<<<<<<< HEAD
-    parser = RLParser(SpaceEnvironmentConfig)
-=======
     parser = RLParser()
->>>>>>> f64e9c29
 
     configurations = parser.parse_args()
     # run config defined in command line
