"""
Example usage of the TrainingRunner class.
This demonstrates how to replace the main() function logic with the new runner.
"""

import multiprocessing
import sys

from cares_reinforcement_learning.util import helpers as hlp
<<<<<<< HEAD
from cares_reinforcement_learning.util.configurations import (
    AlgorithmConfig,
    TrainingConfig,
)
from cares_reinforcement_learning.util.network_factory import NetworkFactory
from cares_reinforcement_learning.util.record import Record
from environments.base_environment import BaseEnvironment
from environments.environment_factory import EnvironmentFactory
from environments.multimodal_wrapper import MultiModalWrapper
from natsort import natsorted
from util.configurations import GymEnvironmentConfig
from util.rl_parser import RLParser, RunConfig
=======
from execution_coordinator import ExecutionCoordinator
import execution_logger as logs
from util.rl_parser import RLParser
>>>>>>> 04bc071d

# Set up logging first - choose your preferred preset
logs.LoggingPresets.production()  # or .production(), .quiet(), .debug()

# Get the main logger for this function
logger = logs.get_main_logger()

<<<<<<< HEAD
def run_evaluation_loop(
    number_eval_episodes: int,
    alg_config: AlgorithmConfig,
    env: BaseEnvironment | MultiModalWrapper,
    agent: Algorithm,
    record: Record,
    folders: list[Path],
):
    for folder in folders:
        agent.load_models(folder, f"{alg_config.algorithm}")

        # ewww this is bad - fix this at some point
        try:
            total_steps = int(folder.name.split("_")[-1]) - 1
        except ValueError:
            total_steps = 0

        if agent.policy_type == "policy":
            tl.evaluate_agent(
                env,
                agent,
                number_eval_episodes,
                record=record,
                total_steps=total_steps,
                normalisation=True,
                # display=env_config.display,
            )
        elif agent.policy_type == "usd":
            tl.evaluate_usd(
                env,
                agent,
                record=record,
                total_steps=total_steps,
                normalisation=True,
                # display=env_config.display,
            )
        elif agent.policy_type == "discrete_policy":
            tl.evaluate_agent(
                env,
                agent,
                number_eval_episodes,
                record=record,
                total_steps=total_steps,
                normalisation=False,
                # display=env_config.display,
            )
        elif agent.policy_type == "value":
            tl.evaluate_agent(
                env,
                agent,
                number_eval_episodes,
                record=record,
                total_steps=total_steps,
                normalisation=False,
                # display=env_config.display,
            )
        else:
            raise ValueError(f"Agent type is unknown: {agent.policy_type}")


def test(
    data_path: str,
    number_eval_episodes: int,
    alg_config: AlgorithmConfig,
    env: BaseEnvironment | MultiModalWrapper,
    agent: Algorithm,
    record: Record,
):
    # Model Path is the seeds directory - remove files
    algorithm_directory = Path(f"{data_path}/")
    algorithm_data = list(algorithm_directory.glob("*"))

    seed_folders = [entry for entry in algorithm_data if os.path.isdir(entry)]

    seed_folders = natsorted(seed_folders)

    for folder in seed_folders:
        model_path = Path(f"{folder}/models/final")
        run_evaluation_loop(
            number_eval_episodes, alg_config, env, agent, record, [model_path]
        )


def evaluate(
    data_path: str,
    number_eval_episodes: int,
    seed: int,
    alg_config,
    env: BaseEnvironment | MultiModalWrapper,
    agent: Algorithm,
    record: Record,
):

    model_path = Path(f"{data_path}/{seed}/models/")
    folders = list(model_path.glob("*"))

    # sort folders and remove the final and best model folders
    folders = natsorted(folders)[:-2]

    run_evaluation_loop(
        number_eval_episodes,
        alg_config,
        env,
        agent,
        record,
        folders,
    )


def train(
    env_config,
    training_config,
    alg_config,
    env,
    env_eval,
    agent: Algorithm,
    memory,
    record,
    start_training_step: int = 0,
):
    # TODO you can collapse this...apply normalisation in the agent class is the only difference
    if agent.policy_type == "policy" or agent.policy_type == "usd":
        tl.train_agent(
            env,
            env_eval,
            agent,
            memory,
            record,
            training_config,
            alg_config,
            display=env_config.display,
            apply_action_normalisation=True,
            start_training_step=start_training_step,
        )
    elif agent.policy_type == "discrete_policy" or agent.policy_type == "value":
        tl.train_agent(
            env,
            env_eval,
            agent,
            memory,
            record,
            training_config,
            alg_config,
            display=env_config.display,
            apply_action_normalisation=False,
            start_training_step=start_training_step,
        )
    else:
        raise ValueError(f"Agent type is unknown: {agent.policy_type}")


def main():
=======

def main_with_runner():
>>>>>>> 04bc071d
    """
    Simplified main function using TrainingRunner.
    This replaces the complex main() function in run.py
    """
    # Parse configurations (same as before)
    parser = RLParser()
    configurations = parser.parse_args()

    # Create the execution coordinator
    coordinator = ExecutionCoordinator(configurations)

    # Device validation
    device = hlp.get_device()
    logger.info(f"Device: {device}")

    # Interactive prompts
    run_name = input(
        "Double check your experiment configurations :) Press ENTER to continue. (Optional - Enter a name for this run)\n"
    )

    if device.type == "cpu":
        no_gpu_answer = input(
            "Device being set as CPU - No cuda or mps detected. Do you want to continue? Note: Training will be slower on cpu only. [y/n]"
        )
        if no_gpu_answer not in ["y", "Y"]:
            logger.info(
                "Terminating Experiment - check CUDA or mps is installed correctly."
            )
            sys.exit()

    # Checkpoint warnings
    if coordinator.env_config.save_train_checkpoints:
        logger.warning(
            "Training checkpoints will be saved - be aware this will increase disk usage (memory buffer)."
        )
        if coordinator.alg_config.image_observation:
            no_gpu_answer = input(
                "Image observations are being used with checkpoints - this will take up a lot of disk space: Do you want to disable this? [y/n]"
            )
            if no_gpu_answer in ["y", "Y"]:
                logger.info("Disabling training checkpoint saving.")
                coordinator.env_config.save_train_checkpoints = False

    # Setup directories and logging
    coordinator.setup_logging_and_directories(run_name)

    logger.info(f"Command: {coordinator.run_config.command}")
    logger.info(f"Data Path: {coordinator.run_config.data_path}")

    # Run the training process
    coordinator.run()


if __name__ == "__main__":
    multiprocessing.set_start_method("spawn", force=True)
    main_with_runner()<|MERGE_RESOLUTION|>--- conflicted
+++ resolved
@@ -7,24 +7,9 @@
 import sys
 
 from cares_reinforcement_learning.util import helpers as hlp
-<<<<<<< HEAD
-from cares_reinforcement_learning.util.configurations import (
-    AlgorithmConfig,
-    TrainingConfig,
-)
-from cares_reinforcement_learning.util.network_factory import NetworkFactory
-from cares_reinforcement_learning.util.record import Record
-from environments.base_environment import BaseEnvironment
-from environments.environment_factory import EnvironmentFactory
-from environments.multimodal_wrapper import MultiModalWrapper
-from natsort import natsorted
-from util.configurations import GymEnvironmentConfig
-from util.rl_parser import RLParser, RunConfig
-=======
 from execution_coordinator import ExecutionCoordinator
 import execution_logger as logs
 from util.rl_parser import RLParser
->>>>>>> 04bc071d
 
 # Set up logging first - choose your preferred preset
 logs.LoggingPresets.production()  # or .production(), .quiet(), .debug()
@@ -32,163 +17,8 @@
 # Get the main logger for this function
 logger = logs.get_main_logger()
 
-<<<<<<< HEAD
-def run_evaluation_loop(
-    number_eval_episodes: int,
-    alg_config: AlgorithmConfig,
-    env: BaseEnvironment | MultiModalWrapper,
-    agent: Algorithm,
-    record: Record,
-    folders: list[Path],
-):
-    for folder in folders:
-        agent.load_models(folder, f"{alg_config.algorithm}")
-
-        # ewww this is bad - fix this at some point
-        try:
-            total_steps = int(folder.name.split("_")[-1]) - 1
-        except ValueError:
-            total_steps = 0
-
-        if agent.policy_type == "policy":
-            tl.evaluate_agent(
-                env,
-                agent,
-                number_eval_episodes,
-                record=record,
-                total_steps=total_steps,
-                normalisation=True,
-                # display=env_config.display,
-            )
-        elif agent.policy_type == "usd":
-            tl.evaluate_usd(
-                env,
-                agent,
-                record=record,
-                total_steps=total_steps,
-                normalisation=True,
-                # display=env_config.display,
-            )
-        elif agent.policy_type == "discrete_policy":
-            tl.evaluate_agent(
-                env,
-                agent,
-                number_eval_episodes,
-                record=record,
-                total_steps=total_steps,
-                normalisation=False,
-                # display=env_config.display,
-            )
-        elif agent.policy_type == "value":
-            tl.evaluate_agent(
-                env,
-                agent,
-                number_eval_episodes,
-                record=record,
-                total_steps=total_steps,
-                normalisation=False,
-                # display=env_config.display,
-            )
-        else:
-            raise ValueError(f"Agent type is unknown: {agent.policy_type}")
-
-
-def test(
-    data_path: str,
-    number_eval_episodes: int,
-    alg_config: AlgorithmConfig,
-    env: BaseEnvironment | MultiModalWrapper,
-    agent: Algorithm,
-    record: Record,
-):
-    # Model Path is the seeds directory - remove files
-    algorithm_directory = Path(f"{data_path}/")
-    algorithm_data = list(algorithm_directory.glob("*"))
-
-    seed_folders = [entry for entry in algorithm_data if os.path.isdir(entry)]
-
-    seed_folders = natsorted(seed_folders)
-
-    for folder in seed_folders:
-        model_path = Path(f"{folder}/models/final")
-        run_evaluation_loop(
-            number_eval_episodes, alg_config, env, agent, record, [model_path]
-        )
-
-
-def evaluate(
-    data_path: str,
-    number_eval_episodes: int,
-    seed: int,
-    alg_config,
-    env: BaseEnvironment | MultiModalWrapper,
-    agent: Algorithm,
-    record: Record,
-):
-
-    model_path = Path(f"{data_path}/{seed}/models/")
-    folders = list(model_path.glob("*"))
-
-    # sort folders and remove the final and best model folders
-    folders = natsorted(folders)[:-2]
-
-    run_evaluation_loop(
-        number_eval_episodes,
-        alg_config,
-        env,
-        agent,
-        record,
-        folders,
-    )
-
-
-def train(
-    env_config,
-    training_config,
-    alg_config,
-    env,
-    env_eval,
-    agent: Algorithm,
-    memory,
-    record,
-    start_training_step: int = 0,
-):
-    # TODO you can collapse this...apply normalisation in the agent class is the only difference
-    if agent.policy_type == "policy" or agent.policy_type == "usd":
-        tl.train_agent(
-            env,
-            env_eval,
-            agent,
-            memory,
-            record,
-            training_config,
-            alg_config,
-            display=env_config.display,
-            apply_action_normalisation=True,
-            start_training_step=start_training_step,
-        )
-    elif agent.policy_type == "discrete_policy" or agent.policy_type == "value":
-        tl.train_agent(
-            env,
-            env_eval,
-            agent,
-            memory,
-            record,
-            training_config,
-            alg_config,
-            display=env_config.display,
-            apply_action_normalisation=False,
-            start_training_step=start_training_step,
-        )
-    else:
-        raise ValueError(f"Agent type is unknown: {agent.policy_type}")
-
-
-def main():
-=======
 
 def main_with_runner():
->>>>>>> 04bc071d
     """
     Simplified main function using TrainingRunner.
     This replaces the complex main() function in run.py
