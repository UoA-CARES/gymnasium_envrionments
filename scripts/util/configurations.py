"""
Configuration class for Gym Environments.
"""

from pathlib import Path
from typing import Optional

from pydantic import Field

from cares_reinforcement_learning.util.configurations import EnvironmentConfig

file_path = Path(__file__).parent.resolve()


class GymEnvironmentConfig(EnvironmentConfig):
    """
    Configuration class for Gym Environment.

    Attributes:
        gym (str): Gym Environment <openai, dmcs, pyboy>
        task (str): Task description
        domain (Optional[str]): Domain description (default: "")
        image_observation (Optional[bool]): Whether to use image observation (default: False)
        rom_path (Optional[str]): Path to ROM files (default: f"{Path.home()}/cares_rl_configs")
        act_freq (Optional[int]): Action frequency (default: 24)
        emulation_speed (Optional[int]): Emulation speed (default: 0)
        headless (Optional[bool]): Whether to run in headless mode (default: False)
    """

    gym: str = Field(description="Gym Environment <openai, dmcs, pyboy>")
    task: str
    domain: Optional[str] = ""
    image_observation: Optional[int] = 0
<<<<<<< HEAD
=======

    rom_path: Optional[str] = f"{Path.home()}/cares_rl_configs"
    act_freq: Optional[int] = 24
    emulation_speed: Optional[int] = 0
    headless: Optional[int] = 0


# class OpenAIEnvironmentConfig(GymEnvironmentConfig):
#     gym: str = Field("openai", Literal=True)

# class DMCSEnvironmentConfig(GymEnvironmentConfig):
#     gym: str = Field("dmcs", Literal=True)
#     domain: str

# class PyboyEnvironmentConfig(GymEnvironmentConfig):
#     gym: str = Field("pyboy", Literal=True)
>>>>>>> 2e73b12b

    act_freq: Optional[int] = 24
    emulation_speed: Optional[int] = 0
    headless: Optional[int] = 0<|MERGE_RESOLUTION|>--- conflicted
+++ resolved
@@ -31,8 +31,6 @@
     task: str
     domain: Optional[str] = ""
     image_observation: Optional[int] = 0
-<<<<<<< HEAD
-=======
 
     rom_path: Optional[str] = f"{Path.home()}/cares_rl_configs"
     act_freq: Optional[int] = 24
@@ -49,8 +47,6 @@
 
 # class PyboyEnvironmentConfig(GymEnvironmentConfig):
 #     gym: str = Field("pyboy", Literal=True)
->>>>>>> 2e73b12b
 
-    act_freq: Optional[int] = 24
-    emulation_speed: Optional[int] = 0
-    headless: Optional[int] = 0+# class PokemonEnvironmentConfig(PyboyEnvironmentConfig):
+#     task: str = Field("Pokemon", Literal=True)