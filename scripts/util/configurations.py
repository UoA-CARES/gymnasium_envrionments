"""
Configuration class for Gym Environments.
"""

from pathlib import Path

from cares_reinforcement_learning.util.configurations import EnvironmentConfig
from pydantic import Field

file_path = Path(__file__).parent.resolve()


class GymEnvironmentConfig(EnvironmentConfig):
    """
    Configuration class for Gym Environment.

    Attributes:
        gym (str): Gym Environment <openai, dmcs, pyboy>
        task (str): Task description
        domain (str): Domain description (default: "")
        image_observation (bool): Whether to use image observation (default: False)
        rom_path (str): Path to ROM files (default: f"{Path.home()}/cares_rl_configs")
        act_freq (int): Action frequency (default: 24)
        emulation_speed (int): Emulation speed (default: 0)
        headless (bool): Whether to run in headless mode (default: False)
    """

    gym: str = Field(description="Gym Environment <openai, dmcs, pyboy>")
    task: str
    domain: str = ""
    display: int = 0

    # image observation configurations
    frames_to_stack: int = 3
    frame_width: int = 84
    frame_height: int = 84
    grey_scale: int = 0

    # pyboy configurations TODO move...
<<<<<<< HEAD
    rom_path: str = f"{Path.home()}/cares_rl_configs"
    act_freq: int = 24
    emulation_speed: int = 0
    headless: int = 1
=======
    rom_path: Optional[str] = f"{Path.home()}/cares_rl_configs"
    act_freq: Optional[int] = 24
    emulation_speed: Optional[int] = 0
    headless: Optional[int] = 0
    discrete: Optional[int] = 0
>>>>>>> 1c8676c9
<|MERGE_RESOLUTION|>--- conflicted
+++ resolved
@@ -23,6 +23,7 @@
         act_freq (int): Action frequency (default: 24)
         emulation_speed (int): Emulation speed (default: 0)
         headless (bool): Whether to run in headless mode (default: False)
+        discrete (bool): Whether action space is discrete (default: False)
     """
 
     gym: str = Field(description="Gym Environment <openai, dmcs, pyboy>")
@@ -37,15 +38,8 @@
     grey_scale: int = 0
 
     # pyboy configurations TODO move...
-<<<<<<< HEAD
     rom_path: str = f"{Path.home()}/cares_rl_configs"
     act_freq: int = 24
     emulation_speed: int = 0
     headless: int = 1
-=======
-    rom_path: Optional[str] = f"{Path.home()}/cares_rl_configs"
-    act_freq: Optional[int] = 24
-    emulation_speed: Optional[int] = 0
-    headless: Optional[int] = 0
-    discrete: Optional[int] = 0
->>>>>>> 1c8676c9
+    discrete: int = 0