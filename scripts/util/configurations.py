"""
Configuration class for Gym Environments.
"""

from pathlib import Path
from typing import Optional

from pydantic import Field

from cares_reinforcement_learning.util.configurations import EnvironmentConfig

file_path = Path(__file__).parent.resolve()


class GymEnvironmentConfig(EnvironmentConfig):
    """
    Configuration class for Gym Environment.

    Attributes:
        gym (str): Gym Environment <openai, dmcs, pyboy>
        task (str): Task description
        domain (Optional[str]): Domain description (default: "")
        image_observation (Optional[bool]): Whether to use image observation (default: False)
        rom_path (Optional[str]): Path to ROM files (default: f"{Path.home()}/cares_rl_configs")
        act_freq (Optional[int]): Action frequency (default: 24)
        emulation_speed (Optional[int]): Emulation speed (default: 0)
        headless (Optional[bool]): Whether to run in headless mode (default: False)
    """

    gym: str = Field(description="Gym Environment <openai, dmcs, pyboy>")
    task: str
    domain: Optional[str] = ""
    display: Optional[int] = 0

    # image observation configurations
    frames_to_stack: Optional[int] = 3
    frame_width: Optional[int] = 84
    frame_height: Optional[int] = 84
    grey_scale: Optional[int] = 0

    # pyboy configurations TODO move...
    rom_path: Optional[str] = f"{Path.home()}/cares_rl_configs"
    act_freq: Optional[int] = 24
    emulation_speed: Optional[int] = 0
<<<<<<< HEAD
    headless: Optional[int] = 0
    discrete: Optional[int] = 0
=======
    headless: Optional[int] = 1
>>>>>>> 70f3a687
<|MERGE_RESOLUTION|>--- conflicted
+++ resolved
@@ -42,9 +42,4 @@
     rom_path: Optional[str] = f"{Path.home()}/cares_rl_configs"
     act_freq: Optional[int] = 24
     emulation_speed: Optional[int] = 0
-<<<<<<< HEAD
-    headless: Optional[int] = 0
-    discrete: Optional[int] = 0
-=======
-    headless: Optional[int] = 1
->>>>>>> 70f3a687
+    headless: Optional[int] = 1