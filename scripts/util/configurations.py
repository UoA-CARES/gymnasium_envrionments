--- conflicted
+++ resolved
@@ -32,12 +32,7 @@
         save_train_checkpoints (int): Whether to save training checkpoints (default: 0)
     """
 
-<<<<<<< HEAD
-    gym: str = Field(description="Gym Environment <openai, dmcs, pyboy, drone>")
-    task: str
-=======
     gym: ClassVar[str]
->>>>>>> 0b453574
     domain: str = ""
     task: str
 
