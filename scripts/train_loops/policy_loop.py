--- conflicted
+++ resolved
@@ -166,11 +166,7 @@
         if (total_step_counter + 1) % number_steps_per_evaluation == 0:
             logging.info("*************--Evaluation Loop--*************")
             evaluate_policy_network(
-<<<<<<< HEAD
-                env,
-=======
                 env_eval,
->>>>>>> fedc0d08
                 agent,
                 train_config,
                 record=record,
