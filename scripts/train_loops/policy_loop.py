--- conflicted
+++ resolved
@@ -104,20 +104,11 @@
 
         if total_step_counter < max_steps_exploration:
             logging.info(
-<<<<<<< HEAD
-                f"Running Exploration Steps {total_step_counter+1}/{max_steps_exploration}"
-            )
-            # action range the env uses [e.g. -2 , 2 for pendulum]
-            action_env = np.random.uniform(
-                env.min_action_value, env.max_action_value, size=env.action_num
-            )
-=======
                 f"Running Exploration Steps {total_step_counter + 1}/{max_steps_exploration}"
             )
 
             action_env = env.sample_action()
 
->>>>>>> 2e73b12b
             # algorithm range [-1, 1] - note for DMCS this is redudenant but required for openai
             action = hlp.normalize(
                 action_env, env.max_action_value, env.min_action_value
@@ -142,19 +133,11 @@
         total_reward = reward_extrinsic + intrinsic_reward
 
         memory.add(
-<<<<<<< HEAD
-            state=state,
-            action=action,
-            reward=total_reward,
-            next_state=next_state,
-            done=done,
-=======
             state,
             action,
             total_reward,
             next_state,
             done,
->>>>>>> 2e73b12b
         )
 
         state = next_state
@@ -163,20 +146,7 @@
         if total_step_counter >= max_steps_exploration:
             for _ in range(G):
                 experience = memory.sample(batch_size)
-<<<<<<< HEAD
-                info = agent.train_policy(
-                    (
-                        experience["state"],
-                        experience["action"],
-                        experience["reward"],
-                        experience["next_state"],
-                        experience["done"],
-                    )
-                )
-                memory.update_priorities(experience["indices"], info)
-=======
                 info = agent.train_policy(experience)
->>>>>>> 2e73b12b
                 # record.log_info(info, display=False)
 
         if (total_step_counter + 1) % number_steps_per_evaluation == 0:
