--- conflicted
+++ resolved
@@ -151,13 +151,10 @@
             for _ in range(G):
                 experience = memory.sample(batch_size)
                 info = agent.train_policy(experience)
-<<<<<<< HEAD
 
                 if alg_config["memory"] == "PER":
                     memory.update_priority(info["indices"], info["priorities"])
 
-=======
->>>>>>> ee56dc1d
 
         if (total_step_counter + 1) % number_steps_per_evaluation == 0:
             evaluate = True
