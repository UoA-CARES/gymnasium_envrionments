--- conflicted
+++ resolved
@@ -109,33 +109,14 @@
             action = agent.select_action_from_policy(state)
 
         next_state, reward, done, truncated = env.step(action)
-<<<<<<< HEAD
-        memory.add(
-            state=state, action=action, reward=reward, next_state=next_state, done=done
-        )
-=======
         memory.add(state, action, reward, next_state, done)
->>>>>>> 2e73b12b
         state = next_state
         episode_reward += reward
 
         if len(memory) > batch_size:
             for _ in range(G):
                 experience = memory.sample(batch_size)
-<<<<<<< HEAD
-                info = agent.train_policy(
-                    (
-                        experience["state"],
-                        experience["action"],
-                        experience["reward"],
-                        experience["next_state"],
-                        experience["done"],
-                    )
-                )
-                memory.update_priorities(experience["indices"], info)
-=======
                 info = agent.train_policy(experience)
->>>>>>> 2e73b12b
                 # record.log_info(info, display=False)
 
         if (total_step_counter + 1) % number_steps_per_evaluation == 0:
