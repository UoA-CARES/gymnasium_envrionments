import logging
from collections import deque
from functools import cached_property

import cv2
import numpy as np
from environments.gym_environment import GymEnvironment, GymEnvironmentConfig


class ImageWrapper:
    def __init__(self, config: GymEnvironmentConfig, gym: GymEnvironment):
        self.gym = gym

        self.grey_scale = bool(config.grey_scale)

        self.frames_to_stack = config.frames_to_stack
        self.frames_stacked: deque[list[np.ndarray]] = deque(
            [], maxlen=self.frames_to_stack
        )

        self.frame_width = config.frame_width
        self.frame_height = config.frame_height
        logging.info("Image Observation is on")

    def get_overlay_info(self):
        return self.gym.get_overlay_info()

    @cached_property
    def observation_space(self):
        channels = 1 if self.grey_scale else 3
        channels *= self.frames_to_stack
        image_space = (channels, self.frame_width, self.frame_height)

        vector_space = self.gym.observation_space

        return {"image": image_space, "vector": vector_space}

    @cached_property
    def action_num(self) -> int:
        return self.gym.action_num

    @cached_property
    def min_action_value(self) -> float:
        return self.gym.min_action_value

    @cached_property
    def max_action_value(self) -> float:
        return self.gym.max_action_value

    def render(self):
        self.gym.render()

    def sample_action(self):
        return self.gym.sample_action()

    def set_seed(self, seed: int) -> None:
        self.gym.set_seed(seed)

    def grab_frame(self, height: int = 240, width: int = 300, grey_scale: bool = False):
        frame = self.gym.grab_frame(height=height, width=width)
        if grey_scale:
            frame = cv2.cvtColor(frame, cv2.COLOR_BGR2GRAY)
            frame.resize((height, width, 1))
        return frame

<<<<<<< HEAD
    def reset(self, training: bool = True):
        vector_state = self.gym.reset(training=training)
=======
    def reset(self) -> dict[str, np.ndarray]:
        vector_state = self.gym.reset()
>>>>>>> 1580b10f
        frame = self.grab_frame(
            height=self.frame_height, width=self.frame_width, grey_scale=self.grey_scale
        )
        frame = np.moveaxis(frame, -1, 0)
        for _ in range(self.frames_to_stack):
            self.frames_stacked.append(frame)
        stacked_frames = np.concatenate(list(self.frames_stacked), axis=0)

        state = {"image": stacked_frames, "vector": vector_state}

        return state

    def step(self, action):
        vector_state, reward, done, truncated = self.gym.step(action)
        frame = self.grab_frame(
            height=self.frame_height, width=self.frame_width, grey_scale=self.grey_scale
        )
        frame = np.moveaxis(frame, -1, 0)
        self.frames_stacked.append(frame)
        stacked_frames = np.concatenate(list(self.frames_stacked), axis=0)

        state = {"image": stacked_frames, "vector": vector_state}

        return state, reward, done, truncated<|MERGE_RESOLUTION|>--- conflicted
+++ resolved
@@ -63,13 +63,8 @@
             frame.resize((height, width, 1))
         return frame
 
-<<<<<<< HEAD
-    def reset(self, training: bool = True):
+    def reset(self, training: bool = True)-> dict[str, np.ndarray]:
         vector_state = self.gym.reset(training=training)
-=======
-    def reset(self) -> dict[str, np.ndarray]:
-        vector_state = self.gym.reset()
->>>>>>> 1580b10f
         frame = self.grab_frame(
             height=self.frame_height, width=self.frame_width, grey_scale=self.grey_scale
         )
