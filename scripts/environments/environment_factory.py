from environments.gym_environment import GymEnvironment
from environments.image_wrapper import ImageWrapper
from util.configurations import GymEnvironmentConfig

# Disable these as this is a deliberate use of dynamic imports
# pylint: disable=import-outside-toplevel


class EnvironmentFactory:
    def __init__(self) -> None:
        pass

    def create_environment(
        self, config: GymEnvironmentConfig, image_observation
    ) -> tuple[GymEnvironment | ImageWrapper, GymEnvironment | ImageWrapper]:

        env: GymEnvironment | ImageWrapper
        eval_env: GymEnvironment | ImageWrapper
        if config.gym == "dmcs":
            from environments.dmcs.dmcs_environment import DMCSEnvironment

            env = DMCSEnvironment(config)
            eval_env = DMCSEnvironment(config)
        elif config.gym == "openai":
            from environments.openai.openai_environment import OpenAIEnvironment

            env = OpenAIEnvironment(config)
            eval_env = OpenAIEnvironment(config)
        elif config.gym == "pyboy":
            from environments.pyboy.pyboy_environment import PyboyEnvironment

            env = PyboyEnvironment(config)
<<<<<<< HEAD
        elif config.gym == "space":
            from rl_corrective_gym.gym_env_setup.corrective_transfer_env import (
                CorrectiveTransferEnvironment,
            )

            env = CorrectiveTransferEnvironment(config)
=======
            eval_env = PyboyEnvironment(config)
        elif config.gym == "pokeenv":
            from environments.showdown.showdown_environment import (
                ShowdownEnvironment,
            )

            env = ShowdownEnvironment(config, evaluation=False)
            eval_env = ShowdownEnvironment(config, evaluation=True)
>>>>>>> d74ff759
        else:
            raise ValueError(f"Unkown environment: {config.gym}")

        env = ImageWrapper(config, env) if bool(image_observation) else env
        eval_env = (
            ImageWrapper(config, eval_env) if bool(image_observation) else eval_env
        )
        return env, eval_env<|MERGE_RESOLUTION|>--- conflicted
+++ resolved
@@ -30,15 +30,14 @@
             from environments.pyboy.pyboy_environment import PyboyEnvironment
 
             env = PyboyEnvironment(config)
-<<<<<<< HEAD
+            eval_env = PyboyEnvironment(config)
         elif config.gym == "space":
             from rl_corrective_gym.gym_env_setup.corrective_transfer_env import (
                 CorrectiveTransferEnvironment,
             )
 
             env = CorrectiveTransferEnvironment(config)
-=======
-            eval_env = PyboyEnvironment(config)
+            eval_env = CorrectiveTransferEnvironment(config)
         elif config.gym == "pokeenv":
             from environments.showdown.showdown_environment import (
                 ShowdownEnvironment,
@@ -46,7 +45,6 @@
 
             env = ShowdownEnvironment(config, evaluation=False)
             eval_env = ShowdownEnvironment(config, evaluation=True)
->>>>>>> d74ff759
         else:
             raise ValueError(f"Unkown environment: {config.gym}")
 
