from environments.gym_environment import GymEnvironment
from environments.image_wrapper import ImageWrapper
from util.configurations import GymEnvironmentConfig
import util.configurations as cfg

# Disable these as this is a deliberate use of dynamic imports
# pylint: disable=import-outside-toplevel


class EnvironmentFactory:
    def __init__(self) -> None:
        pass

    def create_environment(
        self, config: GymEnvironmentConfig, image_observation
    ) -> tuple[GymEnvironment | ImageWrapper, GymEnvironment | ImageWrapper]:

        env: GymEnvironment | ImageWrapper
        eval_env: GymEnvironment | ImageWrapper
        if isinstance(config, cfg.DMCSConfig):
            from environments.dmcs.dmcs_environment import DMCSEnvironment

            env = DMCSEnvironment(config)
            eval_env = DMCSEnvironment(config)
        elif isinstance(config, cfg.OpenAIConfig):
            from environments.openai.openai_environment import OpenAIEnvironment

            env = OpenAIEnvironment(config)
            eval_env = OpenAIEnvironment(config)
        elif isinstance(config, cfg.PyBoyConfig):
            from environments.pyboy.pyboy_environment import PyboyEnvironment

            env = PyboyEnvironment(config)
            eval_env = PyboyEnvironment(config)
<<<<<<< HEAD
        elif config.gym == "space":
            from environments.space.corrective_transfer_env import (
                CorrectiveTransferEnvironment,
            )

            env = CorrectiveTransferEnvironment(config)
            eval_env = CorrectiveTransferEnvironment(config)
        elif config.gym == "pokeenv":
=======
        elif isinstance(config, cfg.ShowdownConfig):
>>>>>>> f64e9c29
            from environments.showdown.showdown_environment import (
                ShowdownEnvironment,
            )

            env = ShowdownEnvironment(config, evaluation=False)
            eval_env = ShowdownEnvironment(config, evaluation=True)
        elif isinstance(config, cfg.GripperConfig):
            from environments.gripper.gripper_environment import GripperEnvironment

            env = GripperEnvironment(config)
            eval_env = env
        else:
            raise ValueError(f"Unkown environment: {type(config)}")

        env = ImageWrapper(config, env) if bool(image_observation) else env
        eval_env = (
            ImageWrapper(config, eval_env) if bool(image_observation) else eval_env
        )
        return env, eval_env<|MERGE_RESOLUTION|>--- conflicted
+++ resolved
@@ -32,18 +32,14 @@
 
             env = PyboyEnvironment(config)
             eval_env = PyboyEnvironment(config)
-<<<<<<< HEAD
-        elif config.gym == "space":
+        elif isinstance(config, cfg.SpaceEnvironmentConfig):
             from environments.space.corrective_transfer_env import (
                 CorrectiveTransferEnvironment,
             )
 
             env = CorrectiveTransferEnvironment(config)
             eval_env = CorrectiveTransferEnvironment(config)
-        elif config.gym == "pokeenv":
-=======
         elif isinstance(config, cfg.ShowdownConfig):
->>>>>>> f64e9c29
             from environments.showdown.showdown_environment import (
                 ShowdownEnvironment,
             )
