--- conflicted
+++ resolved
@@ -41,26 +41,13 @@
             from environments.showdown.showdown_environment import ShowdownEnvironment
 
             env = ShowdownEnvironment(config, evaluation=False)
-<<<<<<< HEAD
             eval_env = ShowdownEnvironment(config, evaluation=True)
 
         elif isinstance(config, cfg.DroneConfig):
-            from environments.drone.drone_environment import (
-                DroneEnvironment
-            )
-            drone_env = DroneEnvironment(config)
-            env = drone_env
-            eval_env = drone_env
+            from environments.drone.drone_environment import DroneEnvironment
 
-        # elif config.gym == "drone":
-        #     from environments.drone.drone_environment import DroneEnvironment
-
-        #     drone_env = DroneEnvironment(config)
-        #     env = drone_env
-        #     eval_env = drone_env
-=======
-            # eval_env = ShowdownEnvironment(config, evaluation=True)
-            eval_env = env  # temporary fix until showdown websocket fixed
+            env = DroneEnvironment(config)
+            eval_env = env
         elif isinstance(config, cfg.GripperConfig):
             from environments.gripper.gripper_environment import GripperEnvironment
 
@@ -82,7 +69,6 @@
 
             env = SMAC2Environment(config, evaluation=False)
             eval_env = SMAC2Environment(config, evaluation=True)
->>>>>>> 73e148a2
         else:
             raise ValueError(f"Unkown environment: {type(config)}")
 
